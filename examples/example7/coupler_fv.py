--- conflicted
+++ resolved
@@ -118,12 +118,9 @@
 
     print('The error of the condensation compared to the full method is ', error_norm)
     assert error_norm < 1e-3
-<<<<<<< HEAD
 #
 #    export_vtk(gb, "grid_mpfa", ["p", "p_condensation"], folder="simu")
 #    export_vtk(gb_r, "grid_mpfa_r", ["p_reduced"], folder="simu")
-=======
 
     export_vtk(gb, "grid_mpfa", ['pressure', "p_condensation"], folder="simu")
-    export_vtk(gb_r, "grid_mpfa_r", ["p_reduced"], folder="simu")
->>>>>>> 06e9f5f1
+    export_vtk(gb_r, "grid_mpfa_r", ["p_reduced"], folder="simu")