--- conflicted
+++ resolved
@@ -53,64 +53,8 @@
             data = self.graph.node[g]
             yield g, data
 
-<<<<<<< HEAD
-#------------------------------------------------------------------------------#
-
-    def num_graph_nodes(self):
-        """
-        Return the total number of nodes (physical meshes) in the graph.
-        Return:
-            int: Number of nodes in the graph.
-
-        """
-        return self.graph.number_of_nodes()
-
-#------------------------------------------------------------------------------#
-
-    def num_graph_edges(self):
-        """
-        Return the total number of edge in the graph.
-        Return:
-            int: Number of edges in the graph.
-
-        """
-        return self.graph.number_of_edges()
-
-#------------------------------------------------------------------------------#
-
-    def size(self):
-        """
-        Return the total number of nodes (physical meshes) plus the total number
-        of edges in the graph. It is the size of the graph.
-        Return:
-            int: Number of nodes and edges in the graph.
-
-        """
-        return self.num_graph_nodes()+self.num_graph_edges()
-
-#------------------------------------------------------------------------------#
-
-    def dim_max(self):
-        """
-        Returns:
-            int: Maximum dimension of the grids present in the hierarchy.
-
-        """
-        return np.amax([g.dim for g, _ in self])
-
-#------------------------------------------------------------------------------#
-=======
->>>>>>> 6eda7197
-
-    def dims(self):
-        """
-        Returns:
-            int: Active dimensions of the grids present in the hierarchy.
-
-        """
-        return np.unique([g.dim for g, _ in self])
-
-#------------------------------------------------------------------------------#
+
+
 
     def nodes(self):
         """ Iterator over the nodes in the GridBucket.
@@ -128,31 +72,16 @@
             yield g, data
 
 
-<<<<<<< HEAD
-    def edges_props_of_node(self, node):
-        """
-        Iterator over the edges of the specific node.
-
-        IMPLEMENTATION NOTE: RENAME EDGES_OF_NODE
-
-        Parameters:
-            node: A node in the graph.
-=======
     def edges(self):
         """
         Iterator over the edges in the GridBucket
->>>>>>> 6eda7197
 
         Yields:
             e: Grid pair associated with the current edge.
             data: The dictionary storing all information in this edge..
 
         """
-<<<<<<< HEAD
-        for e in self.graph.edges([node]):
-=======
         for e in self.graph.edges():
->>>>>>> 6eda7197
             yield e, self.edge_props(e)
 
     # ---------- Navigate within the graph --------
@@ -206,14 +135,13 @@
         for e in self.graph.edges([n]):
             yield e, self.edge_props(e)
 
+
     def node_neighbors(self, node, only_higher=False, only_lower=False):
         """
         Get neighbors of a node in the graph.
 
         Optionally, return only neighbors corresponding to higher or lower
         dimension. At most one of only_higher and only_lower can be True.
-
-        IMPLEMENTATION NOTE: MERGE WITH SORTED_NODES_OF_EDGE
 
         Parameters:
             node (Grid): node in the graph.
@@ -263,63 +191,17 @@
         """
         return np.array([g for g, _ in self if cond(g)])
 
-<<<<<<< HEAD
-#------------------------------------------------------------------------------#
-
-    def update_nodes(self, new, old):
-        """
-        Update the grids given the old and new values. The edges are updated
-        accordingly.
-
-        Parameters:
-            new: List of the new grids, it can be a single element
-            old: List of the old grids, it can be a single element
-
-=======
 
     def grids_of_dimension(self, dim):
->>>>>>> 6eda7197
         """
         Get all grids in the bucket of a specific dimension.
-
-<<<<<<< HEAD
-    def node_neighbors(self, node, only_higher=False, only_lower=False,
-                       cond=None):
-        """
-        Parameters:
-            node: node in the graph, grid
-            only_higher: consider only the higher dimensional neighbors
-            only_lower: consider only the lower dimensional neighbors
-            cond: (default None) if given a condition to filter the neighbors
-                nodes.
-        Return:
-            list of networkx.node: Neighbors of node 'node'
-
-        """
-        if cond is not None:
-            assert (not only_higher and not only_lower)
-            return [g for g in self.graph.neighbors(node) if cond(g)]
-        neigh = np.array(self.graph.neighbors(node))
-
-        if not only_higher and not only_lower:
-            return neigh
-        elif only_higher and only_lower:
-            return np.empty(0)
-        elif only_higher:
-            # Find the neighbours that are higher dimensional
-            is_high = np.array([w.dim > node.dim for w in neigh], dtype=np.bool)
-            return neigh[is_high]
-        else:
-            # Find the neighbours that are higher dimensional
-            is_low = np.array([w.dim < node.dim for w in neigh], dtype=np.bool)
-            return neigh[is_low]
-=======
         Returns:
             list: Of grids of the specified dimension
 
         """
         return [g for g in self.graph.nodes() if g.dim == dim]
->>>>>>> 6eda7197
+
+
 
     # ----------- Adders for node and edge properties (introduce keywords)
 
@@ -386,63 +268,6 @@
             KeyError if a grid pair is not an existing edge in the grid.
 
         """
-
-<<<<<<< HEAD
-        # Do some checks of parameters first
-        if grid_pairs is None:
-            assert prop is None or not isinstance(prop, list)
-        else:
-            grid_pairs = np.atleast_2d(grid_pairs)
-            prop = np.atleast_1d(prop)
-            assert len(grid_pairs) == len(prop)
-
-        # networkx.set_edge_attributes(self.graph, key, None)
-
-        if prop is not None:
-            for gp, p in zip(grid_pairs, prop):
-                if tuple(gp) in self.graph.edges():
-                    self.graph.edge[gp[0]][gp[1]][key] = p
-                elif tuple(gp[::-1]) in self.graph.edges():
-                    self.graph.edge[gp[1]][gp[0]][key] = p
-                else:
-                    raise KeyError('Cannot assign property to undefined\
-                                     edge')
-
-#------------------------------------------------------------------------------#
-
-    def add_edge_props(self, keys):
-        """
-        Add new propertiy to existing edges in the graph.
-
-        Properties can be added either to all edges.
-
-        No tests are done on whether the key already exist, values are simply
-        overwritten.
-
-        Parameters:
-            keys (object): Keys to the properties to be handled.
-
-        Raises:
-            KeyError if a grid pair is not an existing edge in the grid.
-
-        """
-        [self.add_edge_prop(key) for key in np.atleast_1d(keys)]
-
-#------------------------------------------------------------------------------#
-
-    def node_prop(self, g, key):
-        """
-        Getter for a node property of the bucket.
-
-        Parameters:
-            grid (core.grids.grid): The grid associated with the node.
-            key (object): Key for the property to be retrieved.
-
-        Returns:
-            object: The property.
-        """
-        return self.graph.node[g][key]
-=======
         for key in np.atleast_1d(keys):
             if grid_pairs is None:
                 networkx.set_edge_attributes(self.graph, name=key, values=None)
@@ -455,7 +280,7 @@
                     else:
                         raise KeyError('Cannot assign property to undefined\
                                          edge')
->>>>>>> 6eda7197
+
 
     # ------------ Getters for node and edge properties
 
@@ -475,13 +300,8 @@
         """
         return tuple([key in self.graph.node[g] for g in grids])
 
-<<<<<<< HEAD
-#------------------------------------------------------------------------------#
-=======
 
     def node_props(self, g, key=None):
->>>>>>> 6eda7197
-
         """
         Getter for a node property of the bucket.
 
@@ -550,6 +370,7 @@
 
         """
         self.graph.node[g][key] = val
+
 
     def set_edge_prop(self, gp, key, val):
         """ Set the value of a property of a given edge.
@@ -828,18 +649,17 @@
                 n['node_number'] = counter
                 counter += 1
 
-<<<<<<< HEAD
-        self.add_edge_props(['node_number', 'edge_number'])
-        counter = 0
-        for e, d in self.edges_props():
-            gs = self.sorted_nodes_of_edge(e)
-            d['node_number'] = np.asarray(self.nodes_prop(gs, 'node_number'))
-            d['edge_number'] = counter
-            counter += 1
-
-#------------------------------------------------------------------------------#
-=======
->>>>>>> 6eda7197
+# EK: The following lines seems important, but became homeless during merge
+#        self.add_edge_props(['node_number', 'edge_number'])
+#        counter = 0
+#        for e, d in self.edges_props():
+#            gs = self.sorted_nodes_of_edge(e)
+#            d['node_number'] = np.asarray(self.nodes_prop(gs, 'node_number'))
+#            d['edge_number'] = counter
+#            counter += 1
+
+
+
 
     def update_node_ordering(self, removed_number):
         """
@@ -905,7 +725,7 @@
             node_source.astype(np.int32), node_target.astype(np.int32))
         return trg_2_src_nodes
 
-<<<<<<< HEAD
+
     def cell_global2loc(self):
         """
         Create a global to local cell-mapping.
@@ -924,13 +744,13 @@
                [0,1,0,0,0],
                [0,0,1,0,0],
                [0,0,0,1,0]]
-        R_0 = [[0,0,0,0,1]]        
-        
+        R_0 = [[0,0,0,0,1]]
+
         If the GridBucket has mortar grids on the edges, a corresponding
         restriction from global mortar cells to local mortar cells will be
         made.
         """
-        
+
         # Create node restriction
         self.add_node_prop('cell_global2loc')
         for g, d in self:
@@ -960,14 +780,9 @@
 
             # overwrite the local matrix for grid g
             mat[pos_i] = sps.eye(gm.num_cells)
-            
+
             d['cell_global2loc'] = sps.hstack(mat, 'csr')
-            
-            
-        
-#------------------------------------------------------------------------------#
-=======
->>>>>>> 6eda7197
+
 
     def compute_geometry(self):
         """Compute geometric quantities for the grids.
@@ -1177,6 +992,15 @@
         return self.graph.number_of_nodes()
 
 
+    def dim_min(self):
+        """
+        Returns:
+            int: Minimum dimension of the grids present in the hierarchy.
+
+        """
+        return np.amin([g.dim for g, _ in self])
+
+
     def dim_max(self):
         """
         Returns:
@@ -1186,13 +1010,13 @@
         return np.amax([g.dim for g, _ in self])
 
 
-    def dim_min(self):
-        """
-        Returns:
-            int: Minimum dimension of the grids present in the hierarchy.
-
-        """
-        return np.amin([g.dim for g, _ in self])
+    def all_dims(self):
+        """
+        Returns:
+            int: Active dimensions of the grids present in the hierarchy.
+
+        """
+        return np.unique([g.dim for g, _ in self])
 
 
     def num_cells(self, cond=None):
@@ -1225,14 +1049,12 @@
             num_cells: the total number of cells of the grid bucket.
         """
         if cond is None:
-            cond = lambda _: True        
+            cond = lambda _: True
         return np.sum([d['mortar_grid'].num_cells
                        for _, d in self.edges_props()
                        if d.get('mortar_grid')
                        and cond(d['mortar_grid'])])
 
-#------------------------------------------------------------------------------#
-
     def num_faces(self, cond=None):
         """
         Compute the total number of faces of the grid bucket, considering a loop
@@ -1266,6 +1088,39 @@
             cond = lambda _: True
         return np.sum([g.num_nodes for g in self.graph if cond(g)])
 
+
+    def num_graph_nodes(self):
+        """
+        Return the total number of nodes (physical meshes) in the graph.
+
+        Returns:
+            int: Number of nodes in the graph.
+
+        """
+        return self.graph.number_of_nodes()
+
+
+    def num_graph_edges(self):
+        """
+        Return the total number of edge in the graph.
+
+        Returns:
+            int: Number of edges in the graph.
+
+        """
+        return self.graph.number_of_edges()
+
+
+    def num_nodes_edges(self):
+        """
+        Return the total number of nodes (physical meshes) plus the total number
+        of edges in the graph. It is the size of the graph.
+
+        Returns:
+            int: Number of nodes and edges in the graph.
+
+        """
+        return self.num_graph_nodes() + self.num_graph_edges()
 
 
     def __str__(self):
@@ -1288,12 +1143,7 @@
 
 
     def __repr__(self):
-<<<<<<< HEAD
         s = 'Grid bucket containing ' + str(self.num_graph_nodes()) + ' grids:\n'
-        num = 0
-=======
-        s = 'Grid bucket containing ' + str(self.size()) + ' grids:\n'
->>>>>>> 6eda7197
         for dim in range(self.dim_max(), self.dim_min() - 1, -1):
             gl = self.grids_of_dimension(dim)
             s += str(len(gl)) + ' grids of dimension ' + str(dim) + '\n'
