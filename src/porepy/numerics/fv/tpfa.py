--- conflicted
+++ resolved
@@ -261,43 +261,6 @@
 
 #------------------------------------------------------------------------------
 
-<<<<<<< HEAD
-=======
-
-class TpfaMultiDim(Solver):
-    """
-    Solver class for a multi-dimensional Tpfa discretization including coupling 
-    between dimensions.
-    """
-
-    def __init__(self, physics='flow'):
-        self.physics = physics
-        discr = Tpfa(self.physics)
-        coupling_conditions = TpfaCoupling(discr)
-        self.solver = Coupler(discr, coupling_conditions)
-
-    def ndof(self, gb):
-        if isinstance(gb, Grid):
-            # When Coupler.ndof calls its solver, we somehow ends up here with
-            # gb being a single grid. Not sure how this happens, but this seems
-            # like a reasonable workaround.
-            return gb.num_cells
-        else:
-            ndof = 0
-            for g, _ in gb:
-                ndof += g.num_cells
-        return ndof
-
-    def matrix_rhs(self, gb):
-        return self.solver.matrix_rhs(gb)
-
-    def split(self, gb, names, var):
-        return self.solver.split(gb, names, var)
-
-#------------------------------------------------------------------------------
-
-
->>>>>>> 2df248fb
 class TpfaCoupling(AbstractCoupling):
 
     def __init__(self, solver):
