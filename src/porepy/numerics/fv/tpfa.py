--- conflicted
+++ resolved
@@ -222,30 +222,6 @@
 
 #------------------------------------------------------------------------------
 
-<<<<<<< HEAD
-=======
-
-class TpfaMultiDim(Solver):
-    """
-    Solver class for a multi-dimensional Tpfa discretization including coupling 
-    between dimensions.
-    """
-    def __init__(self, physics='flow'):
-        self.physics = physics
-        discr = Tpfa(self.physics)
-        coupling_conditions = TpfaCoupling(discr)
-        self.solver = Coupler(discr, coupling_conditions)
-        
-    def matrix_rhs(self, gb):
-        """
-        Returns the solution matrix and right hand side for the global system, 
-        see Coupler.matrix_rhs.
-        """
-        return self.solver.matrix_rhs(gb)
-
-#------------------------------------------------------------------------------
-
->>>>>>> d18f9c9a
 class TpfaCoupling(AbstractCoupling):
 
     def __init__(self, solver):
@@ -294,13 +270,13 @@
 
         nk_h = perm_h * n
         nk_h = nk_h.sum(axis=0)
-        
+
         # Account for the apertures
         t_face_h = np.linalg.norm(nk_h, 2, axis=0) * a_h[cells_h]
         dist_face_cell_h = np.linalg.norm(fc_cc_h, 2, axis=0)
         t_face_h = np.divide(t_face_h, dist_face_cell_h)
 
-        
+
         # For the lower dimension some simplifications can be made, due to the
         # alignment of the face normals and (normal) permeabilities of the
         # cells. First, the normal component of the permeability of the lower
