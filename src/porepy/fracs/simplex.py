"""
Module for creating simplex grids with fractures.
"""
import warnings
import time
import numpy as np
from meshio import gmsh_io

from porepy.grids import constants
from porepy.grids.gmsh import gmsh_interface, mesh_2_grid
from porepy.fracs import fractures, utils
import porepy.utils.comp_geom as cg
from porepy.utils.setmembership import unique_columns_tol
import porepy


def tetrahedral_grid(fracs=None, box=None, network=None, **kwargs):
    """
    Create grids for a domain with possibly intersecting fractures in 3d.
    The function can be call through the wrapper function meshing.simplex_grid.

    Based on the specified fractures, the method computes fracture
    intersections if necessary, creates a gmsh input file, runs gmsh and reads
    the result, and then constructs grids in 3d (the whole domain), 2d (one for
    each individual fracture), 1d (along fracture intersections), and 0d
    (meeting between intersections).

    The fractures can be specified is terms of the keyword 'fracs' (either as
    numpy arrays or Fractures, see below), or as a ready-made FractureNetwork
    by the keyword 'network'. For fracs, the boundary of the domain must be
    specified as well, by 'box'. For a ready network, the boundary will be
    imposed if provided. For a network will use pre-computed intersection and
    decomposition if these are available (attributes 'intersections' and
    'decomposition').

    Parameters
    ----------
    fracs (list, optional): List of either pre-defined fractures, or
        np.ndarrays, (each 3xn) of fracture vertexes.
    box (dictionary, optional). Domain specification. Should have keywords
        xmin, xmax, ymin, ymax, zmin, zmax.
    network (fractures.FractureNetwork, optional): A FractureNetwork
        containing fractures.

    The fractures should be specified either by a combination of fracs and
    box, or by network (possibly combined with box). See above.

    **kwargs: To be explored.

    Returns
    -------
    list (length 4): For each dimension (3 -> 0), a list of all grids in
        that dimension.

    Examples
    --------
    frac1 = np.array([[1,1,4,4], [1,4,4,1], [2,2,2,2]])
    frac2 = np.array([[2,2,2,2], [1,1,4,4], [1,4,4,1]])
    fracs = [frac1, frac2]
    domain = {'xmin': 0, 'ymin': 0, 'zmin': 0,
              'xmax': 5, 'ymax': 5, 'zmax': 5,}
    path_to_gmsh = .... # Set the sytem path to gmsh
    gb = tetrahedral_grid(fracs, domain, gmsh_path = path_to_gmsh)
    """

    # Verbosity level
    verbose = kwargs.get('verbose', 1)

    # File name for communication with gmsh
    file_name = kwargs.pop('file_name', 'gmsh_frac_file')

    if network is None:

        frac_list = []
        for f in fracs:
            # Input can be either numpy arrays or predifined fractures. As a
            # guide, we treat f as a fracture if it has an attribute p which is
            # a numpy array. 
            # If f turns out not to be a fracture, strange errors will result
            # as the further program tries to access non-existing methods.
            # The correct treatment here would be several
            # isinstance-statements, but that became less than elegant. To
            # revisit.
            if hasattr(f, 'p') and isinstance(f.p, np.ndarray):
                # Convert the fractures from numpy representation to our 3D
                # fracture data structure.
                frac_list.append(f)
            else:
                frac_list.append(fractures.Fracture(f))

        # Combine the fractures into a network
        network = fractures.FractureNetwork(frac_list, verbose=verbose,
                                            tol=kwargs.get('tol', 1e-4))

    # Impose external boundary. If box is None, a domain size somewhat larger
    # than the network will be assigned.
    network.impose_external_boundary(box)

    # Find intersections and split them, preparing the way for dumping the
    # network to gmsh
    if not network.has_checked_intersections:
        network.find_intersections()
    else:
        print('Use existing intersections')

<<<<<<< HEAD
    start_time = time.time()
    pts, cells, cell_info, phys_names = _run_gmsh(file_name, network, **kwargs)
=======
    # If fields h_ideal and h_min are provided, try to estimate mesh sizes.
    h_ideal = kwargs.get('h_ideal', None)
    h_min = kwargs.get('h_min', None)
    if h_ideal is not None and h_min is not None:
        network.insert_auxiliary_points(h_ideal, h_min)
        # In this case we need to recompute intersection decomposition anyhow.
        network.split_intersections()

    if not hasattr(network, 'decomposition'):
        network.split_intersections()
    else:
        print('Use existing decomposition')

    in_file = file_name + '.geo'
    out_file = file_name + '.msh'

    network.to_gmsh(in_file, **kwargs)

    gmsh_opts = kwargs.get('gmsh_opts', {})
    gmsh_verbose = kwargs.get('gmsh_verbose', verbose)
    gmsh_opts['-v'] = gmsh_verbose
    gmsh_status = gmsh_interface.run_gmsh(in_file, out_file, dims=3,
                                          **gmsh_opts)

    if verbose > 0:
        start_time = time.time()
        if gmsh_status == 0:
            print('Gmsh processed file successfully')
        else:
            print('Gmsh failed with status ' + str(gmsh_status))

    pts, cells, _, cell_info, phys_names = gmsh_io.read(out_file)

    # Invert phys_names dictionary to map from physical tags to corresponding
    # physical names
    phys_names = {v: k for k, v in phys_names.items()}
>>>>>>> 2df248fb

    # Call upon helper functions to create grids in various dimensions.
    # The constructors require somewhat different information, reflecting the
    # different nature of the grids.
    g_3d = mesh_2_grid.create_3d_grids(pts, cells)
    g_2d = mesh_2_grid.create_2d_grids(
        pts, cells, is_embedded=True, phys_names=phys_names,
        cell_info=cell_info, network=network)
    g_1d, _ = mesh_2_grid.create_1d_grids(pts, cells, phys_names, cell_info)
    g_0d = mesh_2_grid.create_0d_grids(pts, cells)

    grids = [g_3d, g_2d, g_1d, g_0d]

    if verbose > 0:
        print('\n')
        print('Grid creation completed. Elapsed time ' + str(time.time() -
                                                             start_time))
        print('\n')
        for g_set in grids:
            if len(g_set) > 0:
                s = 'Created ' + str(len(g_set)) + ' ' + str(g_set[0].dim) + \
                    '-d grids with '
                num = 0
                for g in g_set:
                    num += g.num_cells
                s += str(num) + ' cells'
                print(s)
        print('\n')

    return grids

def triangle_grid_embedded(network, find_isect=True, f_name='dfn_network.geo',
                           **kwargs):

    verbose = 1

    if find_isect:
        network.find_intersections()

    pts, cells, cell_info, phys_names = _run_gmsh(f_name, network,
                                                  in_3d=False, **kwargs)
    g_2d = mesh_2_grid.create_2d_grids(
        pts, cells, is_embedded=True, phys_names=phys_names,
        cell_info=cell_info, network=network)
    g_1d, _ = mesh_2_grid.create_1d_grids(pts, cells, phys_names, cell_info)
    g_0d = mesh_2_grid.create_0d_grids(pts, cells)

    grids = [g_2d, g_1d, g_0d]

    if verbose > 0:
        print('\n')
        for g_set in grids:
            if len(g_set) > 0:
                s = 'Created ' + str(len(g_set)) + ' ' + str(g_set[0].dim) + \
                    '-d grids with '
                num = 0
                for g in g_set:
                    num += g.num_cells
                s += str(num) + ' cells'
                print(s)
        print('\n')

    return grids

def _run_gmsh(file_name, network, **kwargs):

    verbose = kwargs.get('verbose', 1)
    in_file = file_name + '.geo'
    out_file = file_name + '.msh'

    if not hasattr(network, 'decomposition'):
        network.split_intersections()
    else:
        print('Use existing decomposition')

    network.to_gmsh(in_file, **kwargs)

    gmsh_opts = kwargs.get('gmsh_opts', {})
    gmsh_verbose = kwargs.get('gmsh_verbose', verbose)
    gmsh_opts['-v'] = gmsh_verbose
    gmsh_status = gmsh_interface.run_gmsh(in_file, out_file, dims=3,
                                          **gmsh_opts)

    if verbose > 0:
        if gmsh_status == 0:
            print('Gmsh processed file successfully')
        else:
            print('Gmsh failed with status ' + str(gmsh_status))

    pts, cells, _, cell_info, phys_names = gmsh_io.read(out_file)

    # Invert phys_names dictionary to map from physical tags to corresponding
    # physical names
    phys_names = {v: k for k, v in phys_names.items()}

    return pts, cells, cell_info, phys_names

def triangle_grid(fracs, domain, tol=1e-4, **kwargs):
    """
    Generate a gmsh grid in a 2D domain with fractures.

    The function uses modified versions of pygmsh and mesh_io,
    both downloaded from github.

    To be added:
    Functionality for tuning gmsh, including grid size, refinements, etc.

    Parameters
    ----------
    fracs: (dictionary) Two fields: points (2 x num_points) np.ndarray,
        lines (2 x num_lines) connections between points, defines fractures.
    box: (dictionary) keys xmin, xmax, ymin, ymax, [together bounding box
        for the domain]
    **kwargs: To be explored.

    Returns
    -------
    list (length 3): For each dimension (2 -> 0), a list of all grids in
        that dimension.

    Examples
    p = np.array([[-1, 1, 0, 0], [0, 0, -1, 1]])
    lines = np.array([[0, 2], [1, 3]])
    char_h = 0.5 * np.ones(p.shape[1])
    tags = np.array([1, 3])
    fracs = {'points': p, 'edges': lines}
    box = {'xmin': -2, 'xmax': 2, 'ymin': -2, 'ymax': 2}
    g = triangle_grid(fracs, box)

    """
    # Verbosity level
    verbose = kwargs.get('verbose', 1)

    # File name for communication with gmsh
    file_name = kwargs.get('file_name', 'gmsh_frac_file')

    in_file = file_name + '.geo'
    out_file = file_name + '.msh'

    # Pick out fracture points, and their connections
    frac_pts = fracs['points']
    frac_con = fracs['edges']

    # Unified description of points and lines for domain, and fractures
    pts_all, lines = __merge_domain_fracs_2d(domain, frac_pts, frac_con)

    # Snap to underlying grid before comparing points
    pts_all = cg.snap_to_grid(pts_all, tol)

    # Ensure unique description of points
    pts_all, _, old_2_new = unique_columns_tol(pts_all, tol=tol)
    lines[:2] = old_2_new[lines[:2]]

    # We split all fracture intersections so that the new lines do not
    # intersect, except possible at the end points
    pts_split, lines_split = cg.remove_edge_crossings(pts_all, lines, tol=tol)

    # Ensure unique description of points
    pts_split = cg.snap_to_grid(pts_split, tol)
    pts_split, _, old_2_new = unique_columns_tol(pts_split, tol=tol)
    lines_split[:2] = old_2_new[lines_split[:2]]

    # Remove lines with the same start and end-point.
    # This can be caused by L-intersections, or possibly also if the two
    # endpoints are considered equal under tolerance tol.
    remove_line_ind = np.where(np.diff(lines_split[:2], axis=0)[0] == 0)[0]
    lines_split = np.delete(lines_split, remove_line_ind, axis=1)

    # TODO: This operation may leave points that are not referenced by any
    # lines. We should probably delete these.

    # We find the end points that is shared by more than one intersection
    intersections = __find_intersection_points(lines_split)

    # Gridding size
    if 'mesh_size' in kwargs.keys():
        mesh_size, mesh_size_bound, pts_split, lines_split = \
            utils.determine_mesh_size(pts_split, lines_split,
                                      **kwargs['mesh_size'])
    else:
        mesh_size = None
        mesh_size_bound = None

    # gmsh options

    meshing_algorithm = kwargs.get('meshing_algorithm')

    # Create a writer of gmsh .geo-files
    gw = gmsh_interface.GmshWriter(
        pts_split, lines_split, domain=domain, mesh_size=mesh_size,
        mesh_size_bound=mesh_size_bound, intersection_points=intersections,
        meshing_algorithm=meshing_algorithm)
    gw.write_geo(in_file)

    return triangle_grid_from_gmsh(file_name, **kwargs)

#------------------------------------------------------------------------------#

def triangle_grid_from_gmsh(file_name, **kwargs):

    if file_name.endswith('.geo'):
        file_name = file_name[:-4]
    in_file = file_name + '.geo'
    out_file = file_name + '.msh'

    # Verbosity level
    verbose = kwargs.get('verbose', 1)
    gmsh_verbose = kwargs.get('gmsh_verbose', verbose)
    gmsh_opts = {'-v': gmsh_verbose}

    # Run gmsh
    gmsh_status = gmsh_interface.run_gmsh(in_file, out_file, dims=2,
                                          **gmsh_opts)

    if verbose > 0:
        start_time = time.time()
        if gmsh_status == 0:
            print('Gmsh processed file successfully')
        else:
            print('Gmsh failed with status ' + str(gmsh_status))

    pts, cells, _, cell_info, phys_names = gmsh_io.read(out_file)

    # Invert phys_names dictionary to map from physical tags to corresponding
    # physical names
    phys_names = {v: k for k, v in phys_names.items()}

    # Constants used in the gmsh.geo-file
    const = constants.GmshConstants()

    # Create grids from gmsh mesh.
    g_2d = mesh_2_grid.create_2d_grids(pts, cells, is_embedded=False)
    g_1d, _ = mesh_2_grid.create_1d_grids(
        pts, cells, phys_names, cell_info, line_tag=const.PHYSICAL_NAME_FRACTURES)
    g_0d = mesh_2_grid.create_0d_grids(pts, cells)
    grids = [g_2d, g_1d, g_0d]

    if verbose > 0:
        print('\n')
        print('Grid creation completed. Elapsed time ' + str(time.time() -
                                                             start_time))
        print('\n')
        for g_set in grids:
            if len(g_set) > 0:
                s = 'Created ' + str(len(g_set)) + ' ' + str(g_set[0].dim) + \
                    '-d grids with '
                num = 0
                for g in g_set:
                    num += g.num_cells
                s += str(num) + ' cells'
                print(s)
        print('\n')

    return grids

#------------------------------------------------------------------------------#

def __merge_domain_fracs_2d(dom, frac_p, frac_l):
    """
    Merge fractures, domain boundaries and lines for compartments.
    The unified description is ready for feeding into meshing tools such as
    gmsh

    Parameters:
    dom: dictionary defining domain. fields xmin, xmax, ymin, ymax
    frac_p: np.ndarray. Points used in fracture definition. 2 x num_points.
    frac_l: np.ndarray. Connection between fracture points. 2 x num_fracs

    returns:
    p: np.ndarary. Merged list of points for fractures, compartments and domain
        boundaries.
    l: np.ndarray. Merged list of line connections (first two rows), tag
        identifying which type of line this is (third row), and a running index
        for all lines (fourth row)
    """

    # Use constants set outside. If we ever
    const = constants.GmshConstants()

    if isinstance(dom, dict):
        # First create lines that define the domain
        x_min = dom['xmin']
        x_max = dom['xmax']
        y_min = dom['ymin']
        y_max = dom['ymax']
        dom_p = np.array([[x_min, x_max, x_max, x_min],
                          [y_min, y_min, y_max, y_max]])
        dom_lines = np.array([[0, 1], [1, 2], [2, 3], [3, 0]]).T
    else:
        dom_p = dom
        tmp = np.arange(dom_p.shape[1])
        dom_lines = np.vstack((tmp, (tmp + 1) % dom_p.shape[1]))

    num_dom_lines = dom_lines.shape[1]  # Should be 4

    # The  lines will have all fracture-related tags set to zero.
    # The plan is to ignore these tags for the boundary and compartments,
    # so it should not matter
    dom_tags = const.DOMAIN_BOUNDARY_TAG * np.ones((1, num_dom_lines))
    dom_l = np.vstack((dom_lines, dom_tags))

    # Also add a tag to the fractures, signifying that these are fractures
    frac_l = np.vstack((frac_l,
                        const.FRACTURE_TAG * np.ones(frac_l.shape[1])))

    # Merge the point arrays, compartment points first
    p = np.hstack((dom_p, frac_p))

    # Adjust index of fracture points to account for the compart points
    frac_l[:2] += dom_p.shape[1]

    l = np.hstack((dom_l, frac_l)).astype('int')

    # Add a second tag as an identifier of each line.
    l = np.vstack((l, np.arange(l.shape[1])))

    return p, l


def __find_intersection_points(lines):
    const = constants.GmshConstants()
    frac_id = np.ravel(lines[:2, lines[2] == const.FRACTURE_TAG])
    _, ia, count = np.unique(frac_id, True, False, True)
    return frac_id[ia[count > 1]]<|MERGE_RESOLUTION|>--- conflicted
+++ resolved
@@ -103,10 +103,7 @@
     else:
         print('Use existing intersections')
 
-<<<<<<< HEAD
     start_time = time.time()
-    pts, cells, cell_info, phys_names = _run_gmsh(file_name, network, **kwargs)
-=======
     # If fields h_ideal and h_min are provided, try to estimate mesh sizes.
     h_ideal = kwargs.get('h_ideal', None)
     h_min = kwargs.get('h_min', None)
@@ -143,7 +140,6 @@
     # Invert phys_names dictionary to map from physical tags to corresponding
     # physical names
     phys_names = {v: k for k, v in phys_names.items()}
->>>>>>> 2df248fb
 
     # Call upon helper functions to create grids in various dimensions.
     # The constructors require somewhat different information, reflecting the
