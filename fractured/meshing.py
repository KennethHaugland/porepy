"""
Main module for grid generation in fractured domains in 2d and 3d.

The module serves as the only neccessary entry point to create the grid. It
will therefore wrap interface to different mesh generators, pass options to the
generators etc.

"""
import numpy as np
import scipy.sparse as sps

from gridding.fractured import structured, simplex, split_grid
from gridding.grid_bucket import GridBucket
from utils import setmembership
from core.grids.grid import FaceTag


def simplex_grid(fracs, domain, **kwargs):
    """
    Main function for grid generation.

    Parameters:
        fracs (list of np.ndarray): One list item for each fracture. Each item
            consist of a (nd x n) array describing fracture vertices. The
            fractures may be intersecting. 
        domain (dict): Domain specification, determined by xmin, xmax, ...
        **kwargs: May contain fracture tags, options for gridding, etc.
    Returns:
        GridBucket: A complete bucket where all fractures are represented as 
            lower dim grids. The higher dim faces are split in two, and on the
            edges of the GridBucket graph the mapping from lower dim cells to 
            higher dim faces are stored as 'face_cells'
    """

    ndim = fracs[0].shape[0]

    # Call relevant method, depending on grid dimensions.
    if ndim == 2:
        # Convert the fracture to a fracture dictionary.
        f_lines = np.reshape(np.arange(2 * len(fracs)), (2, -1), order='F')
        f_pts = np.hstack(fracs)
        frac_dic = {'points': f_pts, 'edges': f_lines}
        grids = simplex.triangle_grid(frac_dic, domain, **kwargs)
    elif ndim == 3:
        grids = simplex.tetrahedral_grid(fracs, domain, **kwargs)
    else:
        raise ValueError('Only support for 2 and 3 dimensions')
    # Tag tip faces
    tag_tip_faces(grids, ndim)
    # Assemble grids in a bucket
    gb = assemble_in_bucket(grids)
    gb.compute_geometry()
    # Split the grids.
    split_grid.split_fractures(gb)
    return gb


def cart_grid(fracs, nx, **kwargs):
    """
    Creates a tensor fractured GridBucket.

    Parameters:
        fracs (list of np.ndarray): One list item for each fracture. Each item
            consist of a (nd x 3) array describing fracture vertices. The
            fractures has to be rectangles(3D) or straight lines(2D) that
            alignes with the axis. The fractures may be intersecting.
            The fractures will snap to closest grid faces.
        nx (np.ndarray): Number of cells in each direction. Should be 2D or 3D
        kwargs:
            physdims (np.ndarray): Physical dimensions in each direction.
                Defaults to same as nx, that is, cells of unit size.
            offset (float):  defaults to 0. Will perturb the nodes around the
                faces that are split. NOTE: this is only for visualization.
                E.g., the face centers are not perturbed.
    Returns:
        GridBucket: A complete bucket where all fractures are represented as
            lower dim grids. The higher dim faces are split in two, and on the
            edges of the GridBucket graph the mapping from lower dim cells to
            higher dim faces are stored as 'face_cells'
    """
    ndim = np.asarray(nx).size
    offset = kwargs.get('offset', 0)
    physdims = kwargs.get('physdims', None)

    if physdims is None:
        physdims = nx
    elif np.asarray(physdims).size != ndim:
        raise ValueError('Physical dimension must equal grid dimension')

    # Call relevant method, depending on grid dimensions
    if ndim == 2:
        grids = structured.cart_grid_2d(fracs, nx, physdims=physdims)
    elif ndim == 3:
        grids = structured.cart_grid_3d(fracs, nx, physdims=physdims)
    else:
        raise ValueError('Only support for 2 and 3 dimensions')
    # Tag tip faces.
    tag_tip_faces(grids, ndim)

    # Asemble in bucket
    gb = assemble_in_bucket(grids)
    gb.compute_geometry()

    # Split grid.
<<<<<<< HEAD
    split_grid.split_fractures(gb, **kwargs)
=======
    split_grid.split_fractures(gb, offset=0)
>>>>>>> 26357338
    return gb


def tag_tip_faces(grids, ndim):
    for g_dim in grids:
        for g in g_dim:
            if g.dim != ndim:
                g.add_face_tag(g.get_boundary_faces(), FaceTag.TIP)


def assemble_in_bucket(grids):
    """
    Create a GridBucket from a list of grids.
    Parameters:
        grids: A list of lists of grids. Each element in the list is a list
            of all grids of a the same dimension. It is assumed that the
            grids are sorted from high dimensional grids to low dimensional grids.
            All grids must also have the mapping g.global_point_ind which maps
            the local nodes of the grid to the nodes of the highest dimensional
            grid.
    Returns:
        GridBucket: A GridBucket class where the mapping face_cells are given to
            each edge. face_cells maps from lower-dim cells to higher-dim faces.
    """

    # Create bucket
    bucket = GridBucket()
    [bucket.add_nodes(g_d) for g_d in grids]

    # We now find the face_cell mapings.
    for dim in range(len(grids) - 1):
        for hg in grids[dim]:
            # We have to specify the number of nodes per face to generate a
            # matrix of the nodes of each face.
            if 'TensorGrid'in hg.name and hg.dim == 3:
                nodes_per_face = 4
            elif 'TetrahedralGrid' in hg.name:
                nodes_per_face = 3
            elif 'TensorGrid'in hg.name and hg.dim == 2:
                nodes_per_face = 2
            elif 'TriangleGrid'in hg.name:
                nodes_per_face = 2
            elif 'TensorGrid' in hg.name and hg.dim == 1:
                nodes_per_face = 1
            else:
                raise ValueError(
                    "assemble_in_bucket not implemented for grid: " + str(hg.name))

            fn_loc = hg.face_nodes.indices.reshape((nodes_per_face, hg.num_faces),
                                                   order='F')
            # Convert to global numbering
            fn = hg.global_point_ind[fn_loc]
            fn = np.sort(fn, axis=0)

            for lg in grids[dim + 1]:
                cell_2_face, cell = obtain_interdim_mappings(
                    lg, fn, nodes_per_face)
                face_cells = sps.csc_matrix(
                    (np.array([True] * cell.size), (cell, cell_2_face)),
                    (lg.num_cells, hg.num_faces))

                # This if may be unnecessary, but better safe than sorry.
                if face_cells.size > 0:
                    bucket.add_edge([hg, lg], face_cells)

    return bucket


def obtain_interdim_mappings(lg, fn, nodes_per_face):
    # Next, find mappings between faces in one dimension and cells in the lower
    # dimension
    if lg.dim > 0:
        cn_loc = lg.cell_nodes().indices.reshape((nodes_per_face,
                                                  lg.num_cells),
                                                 order='F')
        cn = lg.global_point_ind[cn_loc]
        cn = np.sort(cn, axis=0)
    else:
        cn = np.array([lg.global_point_ind])
        # We also know that the higher-dimensional grid has faces
        # of a single node. This sometimes fails, so enforce it.
        if cn.ndim == 1:
            fn = fn.ravel()
    is_mem, cell_2_face = setmembership.ismember_rows(
        cn.astype(np.int32), fn.astype(np.int32), sort=False)
    # An element in cell_2_face gives, for all cells in the
    # lower-dimensional grid, the index of the corresponding face
    # in the higher-dimensional structure.

    low_dim_cell = np.where(is_mem)[0]
    return cell_2_face, low_dim_cell<|MERGE_RESOLUTION|>--- conflicted
+++ resolved
@@ -102,15 +102,13 @@
     gb.compute_geometry()
 
     # Split grid.
-<<<<<<< HEAD
     split_grid.split_fractures(gb, **kwargs)
-=======
-    split_grid.split_fractures(gb, offset=0)
->>>>>>> 26357338
     return gb
 
 
 def tag_tip_faces(grids, ndim):
+    print('Fracture TIP TAGGING NOT IMPLEMENTED')
+    return
     for g_dim in grids:
         for g in g_dim:
             if g.dim != ndim:
